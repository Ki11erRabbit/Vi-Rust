--- conflicted
+++ resolved
@@ -86,11 +86,7 @@
         (x, y)
     }
 
-<<<<<<< HEAD
-    pub fn scroll<B: Buffer>(&mut self, pane: &Pane<B>) {
-=======
     pub fn scroll(&mut self, pane: &dyn Pane) {
->>>>>>> ca9d48ff
         let (pane_x, pane_y) = pane.get_size();
 
         if self.x >= pane_x && self.went_right {
@@ -114,21 +110,11 @@
 
     }
 
-<<<<<<< HEAD
-    pub fn set_cursor(&mut self, x: CursorMove, y: CursorMove, rows: &dyn Buffer, (x_offset, y_offset): (usize, usize)) {
-        
-        let mut number_of_lines = rows.line_count();
-
-        number_of_lines = number_of_lines.saturating_sub(y_offset);
-        let number_of_cols = if let Some(row) = rows.get_line(self.y.saturating_sub(y_offset)) {
-            row.len().saturating_sub(x_offset)
-=======
     pub fn set_cursor(&mut self, x: CursorMove, y: CursorMove, pane: &dyn Pane, (x_offset, y_offset): (usize, usize)) {
         let number_of_lines = pane.get_line_count();
 
         let number_of_cols = if let Some(cols) = pane.get_row_len(self.y) {
             cols.saturating_sub(x_offset)
->>>>>>> ca9d48ff
         }
         else {
             0
@@ -165,19 +151,11 @@
         }
     }
 
-<<<<<<< HEAD
-    pub fn move_cursor(&mut self, direction: Direction, n: usize, rows: &dyn Buffer) {
-        let mut number_of_lines = rows.line_count();
-
-        let number_of_cols = if let Some(row) = rows.get_line(self.y) {
-            row.chars().count()
-=======
     pub fn move_cursor(&mut self, direction: Direction, n: usize, pane: &dyn Pane) {
         let number_of_lines = pane.get_line_count();
 
         let number_of_cols = if let Some(cols) = pane.get_row_len(self.y) {
             cols
->>>>>>> ca9d48ff
         }
         else {
             0
