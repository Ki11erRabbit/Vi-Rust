use std::cell::RefCell;
use std::cmp;
use std::collections::HashMap;
use std::path::PathBuf;
use std::rc::Rc;
use std::io;
use std::io::Write;
use std::sync::mpsc::{Sender, Receiver, self};
use std::time::Duration;

use crop::{Rope, RopeSlice};
use crossterm::event::{KeyEvent, self, Event};
use crossterm::{terminal::{self, ClearType}, execute, cursor, queue};

use crate::buffer::{Buffer, BufferLine};
use crate::mode::{Mode, Normal, Insert, Command};
use crate::cursor::{Cursor, Direction, CursorMove};
use crate::settings::Settings;



pub enum Message {
    HorizontalSplit,
    VerticalSplit,
    ForceQuitAll,
    PaneUp,
    PaneDown,
    PaneLeft,
    PaneRight,
}

<<<<<<< HEAD
pub struct Window<B: Buffer> {
    size: (usize, usize),
    contents: WindowContents,
    active_pane: usize,
    panes: Vec<Rc<RefCell<Pane<B>>>>,
=======
pub struct Window<P: Pane>{
    size: (usize, usize),
    contents: WindowContents,
    active_pane: usize,
    panes: Vec<Rc<RefCell<P>>>,
>>>>>>> ca9d48ff
    settings: Settings,
    duration: Duration,
    channels: (Sender<Message>, Receiver<Message>),
}

<<<<<<< HEAD
impl<B: Buffer> Window<B> {
=======
impl<P: Pane> Window<P> {
>>>>>>> ca9d48ff
    pub fn new() -> Self {
        let settings = Settings::default();
        
        let duration = Duration::from_millis(settings.editor_settings.key_timeout);

        let channels = mpsc::channel();
        
        let win_size = terminal::size()
            .map(|(w, h)| (w as usize, h as usize - 1))// -1 for trailing newline and -1 for command bar
            .unwrap();
        let pane = P::new(win_size, win_size, settings.clone(), channels.0.clone());

        let panes = vec![pane.clone()];
        Self {
            size: win_size,
            contents: WindowContents::new(),
            active_pane: 0,
            panes,
            duration,
            settings,
            channels,
        }
    }

    fn remove_panes(&mut self) {
        let mut panes_to_remove = Vec::new();
        for (i, pane) in self.panes.iter().enumerate() {
            if pane.borrow().can_close() {
                panes_to_remove.push(i);
            }
        }

        
        for i in panes_to_remove.iter().rev() {
            
            loop {
                if *i + 1 < self.panes.len() {
                    let corners = self.panes[*i].borrow().get_corners();
                    if self.panes[*i + 1].borrow_mut().combine(corners) {
                        break;
                    }
                }
                if *i != 0 {
                    let corners = self.panes[*i].borrow().get_corners();
                    if self.panes[*i - 1].borrow_mut().combine(corners) {
                        break;
                    }
                }
                break;
            }

            
            self.panes.remove(*i);
        }
        if self.panes.len() == 0 {
            self.active_pane = 0;
        }
        else {
            self.active_pane = cmp::min(self.active_pane, self.panes.len() - 1);
        }

    }



    fn horizontal_split(&mut self) {
        //eprintln!("split panes: {:?}", self.panes.len());
        let active_pane_size = self.panes[self.active_pane].borrow().get_size();
        let new_pane_size = (active_pane_size.0, active_pane_size.1 / 2);
        let old_pane_size = if active_pane_size.1 % 2 == 0 {
            new_pane_size
        }
        else {
            (new_pane_size.0, new_pane_size.1 + 1)
        };

            
        self.panes[self.active_pane].borrow_mut().set_size(old_pane_size);


        let new_pane_index = self.active_pane + 1;
        self.panes.insert(new_pane_index, P::new(self.size, new_pane_size, self.settings.clone(), self.channels.0.clone()));

        let ((x,_), (_, y)) = self.panes[self.active_pane].borrow().get_corners();
        let new_pane_position = (x, y + 1);

        let new_pane = self.panes[new_pane_index].clone();
        new_pane.borrow_mut().set_position(new_pane_position);


        // This is for testing purposes, we need to make sure that we can actually access the new pane
        self.active_pane = new_pane_index;

        //eprintln!("split panes: {:?}", self.panes.len());
    }

    fn vertical_split(&mut self) {
        let active_pane_size = self.panes[self.active_pane].borrow().get_size();
        let new_pane_size = (active_pane_size.0 / 2, active_pane_size.1);
        let old_pane_size = if active_pane_size.0 % 2 == 0 {
            new_pane_size
        }
        else {
            (new_pane_size.0 + 1, new_pane_size.1)
        };
        self.panes[self.active_pane].borrow_mut().set_size(old_pane_size);


        let new_pane_index = self.active_pane + 1;
        self.panes.insert(new_pane_index, P::new(self.size, new_pane_size, self.settings.clone(), self.channels.0.clone()));

        let ((_,y), (x, _)) = self.panes[self.active_pane].borrow().get_corners();
        let new_pane_position = (x + 1, y);

        let new_pane = self.panes[new_pane_index].clone();
        new_pane.borrow_mut().set_position(new_pane_position);
        

        self.active_pane = new_pane_index;
    }


    fn pane_up(&mut self) {
        let ((x1, y1), (x2, _)) = self.panes[self.active_pane].borrow().get_corners();

        let pane_top = y1.saturating_sub(1);

        let pane_middle = (x1 + x2) / 2;

        let mut pane_index = None;
        // This loop tries to find the pane that is above the current pane
        for (i, pane) in self.panes.iter().enumerate() {
            let pane = pane.borrow();
            let ((x1, _), (x2, y2)) = pane.get_corners();
            if y2 == pane_top && x1 <= pane_middle && pane_middle <= x2 {
                pane_index = Some(i);
                break;
            }
        }

        match pane_index {
            Some(index) => {
                self.active_pane = index;
            }
            None => {}
        }
    }

    fn pane_down(&mut self) {
        let ((x1, _), (x2, y2)) = self.panes[self.active_pane].borrow().get_corners();

        // We add 1 to make sure that we aren't on the current pane
        let pane_bottom = y2 + 1;
        let pane_middle = (x1 + x2) / 2;

        let mut pane_index = None;
        // This loop tries to find the pane that is below the current pane
        for (i, pane) in self.panes.iter().enumerate() {
            let pane = pane.borrow();
            let ((x1, y1), (x2, _)) = pane.get_corners();
            if y1 == pane_bottom && x1 <= pane_middle && pane_middle <= x2 {
                pane_index = Some(i);
                break;
            }
        }

        match pane_index {
            Some(index) => {
                self.active_pane = index;
            }
            None => {}
        }
    }

    fn pane_right(&mut self) {
        let ((_, y1), (x2, y2)) = self.panes[self.active_pane].borrow().get_corners();

        // We add 1 to make sure that we aren't on the current pane
        let pane_right = x2 + 1;

        let pane_middle = (y1 + y2) / 2;

        let mut pane_index = None;
        // This loop tries to find the pane that is to the right of the current pane
        for (i, pane) in self.panes.iter().enumerate() {
            let pane = pane.borrow();
            let ((x1, y1), (_, y2)) = pane.get_corners();
            if x1 == pane_right && y1 <= pane_middle && pane_middle <= y2 {
                pane_index = Some(i);
                break;
            }
        }

        match pane_index {
            Some(index) => {
                self.active_pane = index;
            }
            None => {}
        }
    }

    fn pane_left(&mut self) {
        let ((x1, y1), (_, y2)) = self.panes[self.active_pane].borrow().get_corners();

        let pane_left = x1.saturating_sub(1);

        let pane_middle = (y1 + y2) / 2;

        let mut pane_index = None;
        // This loop tries to find the pane that is to the left of the current pane
        for (i, pane) in self.panes.iter().enumerate() {
            let pane = pane.borrow();
            let ((_, y1), (x2, y2)) = pane.get_corners();
            if x2 == pane_left && y1 <= pane_middle && pane_middle <= y2 {
                pane_index = Some(i);
                break;
            }
        }

        match pane_index {
            Some(index) => {
                self.active_pane = index;
            }
            None => {}
        }
    }

    fn read_messages(&mut self) {
        match self.channels.1.try_recv() {
            Ok(message) => {
                match message {
                    Message::HorizontalSplit => {
                        self.horizontal_split();
                    }
                    Message::VerticalSplit => {
                        self.vertical_split();
                    }
                    Message::ForceQuitAll => {
                        for pane in self.panes.iter() {
                            pane.borrow_mut().close();
                        }
                    }
                    Message::PaneUp => {
                        self.pane_up();
                    },
                    Message::PaneDown => {
                        self.pane_down();
                    },
                    Message::PaneLeft => {
                        self.pane_left();
                    },
                    Message::PaneRight => {
                        self.pane_right();
                    },
                }
            },
            Err(_) => {}
        }
    }

    fn process_event(&mut self) -> io::Result<Event> {
        loop {
            if event::poll(self.duration)? {
                return event::read();
            }
            self.refresh_screen()?;
        }
    }


    pub fn run(&mut self) -> io::Result<bool> {
        self.refresh_screen()?;
        self.read_messages();
        self.remove_panes();
        if self.panes.len() == 0 {
            return Ok(false);
        }
        self.refresh_screen()?;
        let event = self.process_event()?;
        match event {
            Event::Key(key) => self.process_keypress(key),
            Event::Resize(width, height) => {
                self.resize(width, height);
                Ok(true)
            }
            _ => Ok(true),
        }
    }

    fn resize(&mut self, width: u16, height: u16) {
        self.size = (width as usize, height as usize - 1);
        for pane in self.panes.iter() {
            pane.borrow_mut().resize((width as usize, height as usize));
        }
    }

    pub fn clear_screen() -> io::Result<()> {
        execute!(std::io::stdout(), terminal::Clear(terminal::ClearType::All))?;
        execute!(std::io::stdout(), cursor::MoveTo(0, 0))
    }


    
    fn draw_rows(&mut self) {
        let rows = self.size.1;
        let cols = self.size.0;


        //eprintln!("panes: {}", self.panes.len());
        let panes = self.panes.len();

        let mut offset = 0;
        
        for i in 0..rows {
            let mut row_drawn = false;

            let mut pane_index = 0;
            let mut window_index = 0;
            //eprintln!("size: {:?} i: {}", self.size, i);
            while window_index < self.size.0 {
                //eprintln!("window_index: {} pane_index: {}\r\n", window_index, pane_index);
                if pane_index >= self.panes.len() {
                    break;
                }
                //eprintln!("pane size: {:?} pane_index: {}", self.panes[pane_index].borrow().size, pane_index);
                //eprintln!("pane corners: {:?}", self.panes[pane_index].borrow().get_corners());
                let ((start_x, start_y), (end_x, end_y)) = self.panes[pane_index].borrow().get_corners();
                if start_y <= i && end_y >= i {
                    self.contents.merge(&mut self.panes[pane_index].borrow().draw_row(i - start_y + offset));
                    window_index += end_x - start_x + 1;
                    /*if window_index < self.size.0 {
                        self.contents.push_str("|");
                        window_index += 1;
                    }
                    row_drawn = true;*/
                }
                pane_index += 1;
            }


            //self.contents.merge(&mut self.panes[self.active_pane].borrow().draw_row(i));
            /*if !row_drawn {
                self.contents.push_str("-".repeat(cols).as_str());
                offset = 1;
            }*/
            
            queue!(
                self.contents,
                terminal::Clear(ClearType::UntilNewLine),
            ).unwrap();


            self.contents.push_str("\r\n");

        }

    }


    pub fn draw_status_bar(&mut self) {
        Self::clear_screen().unwrap();
        queue!(
            self.contents,
            terminal::Clear(ClearType::UntilNewLine),
        ).unwrap();
        self.contents.push_str("\r\n");

        let (first, second) = self.panes[self.active_pane].borrow().get_status();
        let total = first.len() + second.len();
        
        self.contents.push_str(first.as_str());
        let remaining = self.size.0.saturating_sub(total);
        self.contents.push_str(" ".to_owned().repeat(remaining).as_str());
        self.contents.push_str(second.as_str());
    }

    pub fn refresh_screen(&mut self) -> io::Result<()> {

        self.panes[self.active_pane].borrow_mut().refresh();

        self.panes[self.active_pane].borrow_mut().scroll_cursor();

        queue!(
            self.contents,
            cursor::Hide,
            cursor::MoveTo(0, 0),
        )?;

        self.draw_rows();
        self.draw_status_bar();

        let (x, y) = self.panes[self.active_pane].borrow().get_cursor().borrow().get_real_cursor();
        //eprintln!("x: {} y: {}", x, y);
        let x = x + self.panes[self.active_pane].borrow().get_position().0;
        let y = y + self.panes[self.active_pane].borrow().get_position().1;
        //eprintln!("x: {} y: {}", x, y);

        
<<<<<<< HEAD
        let x = {
            if let Some(row) = self.panes[self.active_pane].borrow().borrow_buffer().get_line(y) {
                //let len = row.len();
                //cmp::min(x, len)
                x
            }
            else {
                x
            }
        } + self.panes[self.active_pane].borrow().cursor.borrow().number_line_size;
=======
        let x = x + self.panes[self.active_pane].borrow().get_cursor().borrow().number_line_size;
>>>>>>> ca9d48ff

        queue!(
            self.contents,
            cursor::MoveTo(x as u16, y as u16),
            cursor::Show,
        )?;

        self.contents.flush()
    }

    pub fn open_file(&mut self, filename: &str) -> io::Result<()> {
        self.panes[self.active_pane].borrow_mut().open_file(filename)
    }

    pub fn process_keypress(&mut self, key: KeyEvent) -> io::Result<bool> {
        self.panes[self.active_pane].borrow_mut().process_keypress(key)
    }

}

pub struct WindowContents {
    content: String,
}

impl WindowContents {
    pub fn new() -> Self {
        Self {
            content: String::new(),
        }
    }

    fn push(&mut self, c: char) {
        self.content.push(c);
    }

    fn push_str(&mut self, s: &str) {
        self.content.push_str(s);
    }

    fn merge(&mut self, other: &mut Self) {
        self.content.push_str(other.content.as_str());
        other.content.clear();
    }
}

impl io::Write for WindowContents {
    fn write(&mut self, buf: &[u8]) -> io::Result<usize> {
        match std::str::from_utf8(buf) {
            Ok(s) => {
                self.content.push_str(s);
                Ok(buf.len())
            }
            Err(_) => Err(io::ErrorKind::WriteZero.into()),
        }
    }

    fn flush(&mut self) -> io::Result<()> {
        let out = write!(std::io::stdout(), "{}", self.content);
        std::io::stdout().flush()?;
        self.content.clear();
        out
    }
}



pub struct JumpTable {
    table: Vec<Cursor>,
    index: usize,
    named: HashMap<String, Cursor>,
}

impl JumpTable {
    pub fn new() -> Self {
        Self {
            table: Vec::new(),
            index: 0,
            named: HashMap::new(),
        }
    }

    pub fn add(&mut self, cursor: Cursor) {
        if self.index < self.table.len() {
            self.table.truncate(self.index);
        }
        self.table.push(cursor);
        self.index += 1;
    }

    pub fn add_named(&mut self, name: &str, cursor: Cursor) {
        self.named.insert(name.to_owned(), cursor);
    }

    pub fn next_jump(&mut self) -> Option<Cursor> {
        if self.index < self.table.len() - 1 {
            self.index += 1;
            Some(self.table[self.index])
        }
        else {
            None
        }
    }

    pub fn prev_jump(&mut self) -> Option<Cursor> {
        if self.index > 0 {
            self.index -= 1;
            Some(self.table[self.index])
        }
        else {
            None
        }
    }

    pub fn jump(&mut self, index: usize, cursor: Cursor) -> Option<Cursor> {
        if index < self.table.len() {
            self.index = index;
            self.table.truncate(self.index + 1);
            self.table.push(cursor);
            Some(self.table[self.index])
        }
        else {
            None
        }
    }

    pub fn named_jump(&mut self, name: &str, cursor: Cursor) -> Option<Cursor> {
        if let Some(index) = self.named.get(name).cloned() {
            self.add(cursor);
            Some(index)
        }
        else {
            None
        }
    }
}

pub trait Pane {

    fn new(max_size: (usize, usize), size: (usize, usize), settings: Settings, sender: Sender<Message>) -> Rc<RefCell<Self>> where Self: Sized;

    fn draw_row(&self, index: usize) -> WindowContents;

    fn combine(&mut self, corners: ((usize, usize), (usize, usize))) -> bool;

    fn refresh(&mut self);

    fn can_close(&self) -> bool;
    fn close(&mut self);

    fn save_buffer(&mut self) -> io::Result<()>;
    fn open_file(&mut self, filename: &str) -> io::Result<()>;

    fn get_size(&self) -> (usize, usize);
    fn set_size(&mut self, size: (usize, usize));
    fn resize(&mut self, size: (usize, usize));

    fn set_position(&mut self, position: (usize, usize));
    fn get_position(&self) -> (usize, usize);
    fn get_corners(&self) -> ((usize, usize), (usize, usize));

    fn process_keypress(&mut self, key: KeyEvent) -> io::Result<bool>;

    fn scroll_cursor(&mut self);

    fn get_status(&self) -> (String, String);

    fn run_command(&mut self, command: &str);

    fn change_mode(&mut self, mode_name: &str);

    fn insert_newline(&mut self) {
        self.insert_char('\n');
    }
    fn insert_char(&mut self, c: char);
    fn insert_str(&mut self, s: &str);
    fn delete_char(&mut self);
    fn backspace_char(&mut self);

    fn get_cursor(&self) -> Rc<RefCell<Cursor>>;

    fn get_line_count(&self) -> usize;

    fn buffer_to_string(&self) -> String;
    
    fn get_row_len(&self, row: usize) -> Option<usize>;
}

<<<<<<< HEAD
pub struct Pane<B: Buffer>  {
=======
pub struct TextPane {
>>>>>>> ca9d48ff
    max_size: (usize, usize),
    size: (usize, usize),
    position: (usize, usize),
    file_name: Option<PathBuf>,
    contents: Box<B>,
    mode: Rc<RefCell<dyn Mode<B>>>,
    modes: HashMap<String, Rc<RefCell<dyn Mode<B>>>>,
    pub cursor: Rc<RefCell<Cursor>>,
    close: bool,
    changed: bool,
    settings: Settings,
    jump_table: JumpTable,
    sender: Sender<Message>,
}


<<<<<<< HEAD
impl<B: Buffer> Pane<B> {
    pub fn new(max_size: (usize, usize), size: (usize, usize), settings: Settings, sender: Sender<Message>) -> Self {
        let mut modes: HashMap<String, Rc<RefCell<dyn Mode<B>>>> = HashMap::new();
=======
impl TextPane {

    fn shrink(&mut self) {
        let (_, (mut end_x, _)) = self.get_corners();
        while  end_x > self.max_size.0 {
            if self.size.0 == 0 {
                break;
            }
            self.size.0 = self.size.0.saturating_sub(1);
            (_, (end_x, _)) = self.get_corners();
        }
        let (_, (_, mut end_y)) = self.get_corners();
        while  end_y > self.max_size.1 {
            if self.size.1 == 0 {
                break;
            }
            self.size.1 = self.size.1.saturating_sub(1);
            (_, (_, end_y)) = self.get_corners();
        }

    }

    pub fn set_changed(&mut self, changed: bool) {
        self.changed = changed;
    }

    pub fn increase_size(&mut self, size: (usize, usize)) {
        self.size.0 += size.0;
        self.size.1 += size.1;
    }

    fn get_row(&self, row: usize, offset: usize, col: usize) -> Option<RopeSlice> {
        if row >= self.contents.line_len() {
            return None;
        }
        let line = self.contents.line(row);
        let len = cmp::min(col + offset, line.line_len().saturating_sub(offset));
        if len == 0 {
            return None;
        }
        Some(line.line_slice(offset..len))
    }

    pub fn borrow_buffer(&self) -> &Rope {
        &self.contents
    }

    pub fn borrow_buffer_mut(&mut self) -> &mut Rope {
        &mut self.contents
    }

    pub fn get_mode(&self, name: &str) -> Option<Rc<RefCell<dyn Mode>>> {
        self.modes.get(name).map(|m| m.clone())
    }


    fn get_byte_offset(&self) -> usize {
        let (x, mut y) = self.cursor.borrow().get_cursor();
        while y > self.contents.line_len() {
            y = y.saturating_sub(1);
        }
        let line_pos = self.contents.byte_of_line(y);
        let row_pos = x;

        let byte_pos = line_pos + row_pos;

        byte_pos
    }

}

impl Pane for TextPane {
    fn new(max_size: (usize, usize), size: (usize, usize), settings: Settings, sender: Sender<Message>) -> Rc<RefCell<Self>> {
        let mut modes: HashMap<String, Rc<RefCell<dyn Mode>>> = HashMap::new();
>>>>>>> ca9d48ff
        let normal = Rc::new(RefCell::new(Normal::new()));
        <Normal as Mode<B>>::add_keybindings(&mut *normal.borrow_mut(), settings.mode_keybindings.get("Normal").unwrap().clone());
        <Normal as Mode<B>>::set_key_timeout(&mut *normal.borrow_mut(), settings.editor_settings.key_timeout);

        let insert = Rc::new(RefCell::new(Insert::new()));
        <Insert as Mode<B>>::add_keybindings(&mut *insert.borrow_mut(), settings.mode_keybindings.get("Insert").unwrap().clone());
        <Insert as Mode<B>>::set_key_timeout(&mut *insert.borrow_mut(), settings.editor_settings.key_timeout);
        
        let command = Rc::new(RefCell::new(Command::new()));
        <Command as Mode<B>>::add_keybindings(&mut *command.borrow_mut(), settings.mode_keybindings.get("Command").unwrap().clone());
        <Command as Mode<B>>::set_key_timeout(&mut *command.borrow_mut(), settings.editor_settings.key_timeout);

        modes.insert("Normal".to_string(), normal.clone());
        modes.insert("Insert".to_string(), insert.clone());
        modes.insert("Command".to_string(), command.clone());

        
        let mut pane = Self {
            max_size,
            size,
            position: (0, 0),
            file_name: None,
            contents: B::new(),
            mode: normal,
            modes,
            cursor: Rc::new(RefCell::new(Cursor::new(size))),
            close: false,
            changed: false,
            settings,
            jump_table: JumpTable::new(),
            sender,
        };

        pane.shrink();
        
        Rc::new(RefCell::new(pane))
    }

    fn draw_row(&self, mut index: usize) -> WindowContents {
        let rows = self.size.1;
        let mut cols = self.size.0;

        let mut output = WindowContents::new();

        let ((x1, y1), _) = self.get_corners();

        if self.settings.editor_settings.border {
            if index == 0 && y1 != 0 {
                output.push_str("-".repeat(cols).as_str());
                return output;
            }
            else {
                index = index.saturating_sub(1);
            }

            if x1 != 0 {
                output.push_str("|");
                cols = cols.saturating_sub(1);
            }
        }

        let real_row = self.cursor.borrow().row_offset + index;
        let col_offset = self.cursor.borrow().col_offset;

        let mut number_of_lines = self.borrow_buffer().line_count();

        let mut num_width = 0;

        if self.settings.editor_settings.line_number && !self.settings.editor_settings.relative_line_number {
            let mut places = 1;
            while places <= number_of_lines {
                places *= 10;
                num_width += 1;
            }
            if real_row + 1 <= number_of_lines {
                output.push_str(format!("{:width$}", real_row + 1, width = num_width).as_str());
            }
            
        }
        else if self.settings.editor_settings.line_number && self.settings.editor_settings.relative_line_number {
            let mut places = 1;
            num_width = 3;
            while places <= number_of_lines {
                places *= 10;
                num_width += 1;
            }
            if real_row == self.cursor.borrow().get_cursor().1 && real_row + 1 <= number_of_lines {
                output.push_str(format!("{:<width$}", real_row + 1 , width = num_width).as_str());
            }
            else if real_row + 1 <= number_of_lines {
                output.push_str(format!("{:width$}", ((real_row) as isize - (self.cursor.borrow().get_cursor().1 as isize)).abs() as usize, width = num_width).as_str());
            }
        }
        //cols -= num_width;

        self.cursor.borrow_mut().number_line_size = num_width;


        if let Some(row) = self.get_row(real_row, col_offset, cols) {
            let mut count = 0;
            row.chars().for_each(|c| if count != (cols - num_width) {
                match c {
                    '\t' => {
                        count += self.settings.editor_settings.tab_size;
                        output.push_str(" ".repeat(self.settings.editor_settings.tab_size).as_str())
                    },
                    '\n' => output.push_str(" "),
                    c => {
                        count += 1;
                        output.push(c)
                    },
                }
            }
                                 else {
                                     output.push_str("");
            });

            output.push_str(" ".repeat(cols.saturating_sub(count + num_width)).as_str());

            //output.push_str(" ".repeat(cols - row.chars().count() / 2).as_str());

            /*queue!(
                output,
                terminal::Clear(ClearType::UntilNewLine),
            ).unwrap();*/
        }
        else if real_row >= number_of_lines {
            output.push_str(" ".repeat(cols).as_str());

            /*queue!(
                output,
                terminal::Clear(ClearType::UntilNewLine),
            ).unwrap();*/
        }
        else {
            output.push_str(" ".repeat(cols.saturating_sub(num_width)).as_str());
        }

        //output.push_str("\r\n");
        output
    }


    fn combine(&mut self, corners: ((usize, usize), (usize, usize))) -> bool {
        //eprintln!("Combine: {:?}", corners);
        let ((other_start_x, other_start_y), (other_end_x, other_end_y)) = corners;
        //eprintln!("Combine: {:?}", self.get_corners());
        let ((start_x, start_y), (end_x, end_y)) = self.get_corners();


        if other_start_y == start_y || other_end_y == end_y {

            
            //Try combining from the left to right
            if end_x + 1 == other_start_x && start_y == other_start_y && end_y == other_end_y {
                let width = other_end_x - start_x;
                let height = end_y - start_y;
                //eprintln!("Width: {}, Height: {}", width, height);

                self.size.0 = width;
                self.size.1 = height;

                self.shrink();
                
                return true;
            }

            //Try combining from the right to left
            else if other_start_x - 1 == end_x && start_y == other_start_y && end_y == other_end_y {
                let width = end_x - other_start_x;
                let height = end_y - start_y;
                //eprintln!("Width: {}, Height: {}", width, height);

                self.size.0 = width;
                self.size.1 = height;

                self.shrink();

                return true;
            }
        }
        else if other_start_x == start_x || other_end_x == end_x {

            //Try combining from the top to bottom
            if end_y + 1 == other_start_y && start_x == other_start_x && end_x == other_end_x {
                let width = end_x - start_x;
                let height = other_end_y - start_y;
                //eprintln!("Width: {}, Height: {}", width, height);

                self.size.0 = width;
                self.size.1 = height;

                self.shrink();

                return true;
            }

            //Try combining from the bottom to top
            else if other_start_y - 1 == end_y && start_x == other_start_x && end_x == other_end_x {
                let width = end_x - start_x;
                let height = end_y - other_start_y;
                //eprintln!("Width: {}, Height: {}", width, height);

                self.size.0 = width;
                self.size.1 = height;

                self.shrink();

                return true;
            }
        }

        return false;
    }

    fn refresh(&mut self) {
        self.mode.borrow_mut().refresh();
    }

    fn can_close(&self) -> bool {
        self.close
    }

    fn close(&mut self) {
        self.close = true;
    }

    fn save_buffer(&mut self) -> io::Result<()> {
        if let Some(file_name) = &self.file_name {
            let mut file = std::fs::File::create(file_name)?;
            file.write_all(self.contents.to_string().as_bytes())?;
        }
        Ok(())
    }
    
    fn get_size(&self) -> (usize, usize) {
        self.size
    }

    fn set_size(&mut self, size: (usize, usize)) {
        self.size = size;
    }


    fn resize(&mut self, size: (usize, usize)) {
        //eprintln!("Old Max Size: {:?}", self.max_size);
        //eprintln!("Old Size: {:?}", self.size);
        //eprintln!("New Max Size: {:?}", size);

        let ((start_x, start_y), (end_x, end_y)) = self.get_corners();

        //let new_width = (size.0 * self.size.0) as f64 / self.max_size.0 as f64;
        //let new_height = (size.1 * self.size.1) as f64 / self.max_size.1 as f64;


        //self.size.0 = new_width.ceil() as usize;
        //self.size.1 = new_height.ceil() as usize;

        let new_start_x = (size.0 * start_x) as f64 / self.max_size.0 as f64;
        let new_start_y = (size.1 * start_y) as f64 / self.max_size.1 as f64;

        let new_end_x = (size.0 * end_x) as f64 / self.max_size.0 as f64;
        let new_end_y = (size.1 * end_y) as f64 / self.max_size.1 as f64;

        let new_width = if self.position.0 == 0 {
            cmp::max((new_end_x - new_start_x) as usize, self.settings.editor_settings.minimum_width)
        }
        else {
            (new_end_x - new_start_x) as usize
        };
        let new_height = if self.position.1 == 0 {
            cmp::max((new_end_y - new_start_y) as usize, self.settings.editor_settings.minimum_height)
        }
        else {
            (new_end_y - new_start_y) as usize
        };

        self.position.0 = new_start_x as usize;
        self.position.1 = new_start_y as usize;

        self.size.0 = new_width;
        self.size.1 = new_height;

        self.max_size = size;

        self.cursor.borrow_mut().resize(self.size);

        self.shrink();
    }

<<<<<<< HEAD
    pub fn get_row(&self, row: usize, offset: usize, col: usize) -> Option<String> {
        let line = self.contents.get_line(row)?;
        let len = cmp::min(col + offset, line.len().saturating_sub(offset));
        if len == 0 {
            return None;
        }
        Some(line.get(offset..len).unwrap().to_string())
    }

    pub fn open_file(&mut self, filename: &str) -> io::Result<()> {
=======
    fn open_file(&mut self, filename: &str) -> io::Result<()> {
>>>>>>> ca9d48ff
        let file = std::fs::read_to_string(filename)?;
        self.contents = B::from_text(&file);
        self.file_name = Some(PathBuf::from(filename));
        Ok(())
    }

    fn process_keypress(&mut self, key: KeyEvent) -> io::Result<bool> {
        let mode = self.mode.clone();
        let result = mode.borrow_mut().process_keypress(key, self);
        result
    }

<<<<<<< HEAD
    pub fn borrow_buffer(&self) -> &dyn Buffer {
        & *self.contents
    }

    pub fn borrow_buffer_mut(&mut self) -> &mut dyn Buffer {
        &mut *self.contents
    }

    pub fn set_position(&mut self, position: (usize, usize)) {
=======
    fn set_position(&mut self, position: (usize, usize)) {
>>>>>>> ca9d48ff
        self.position = position;
        self.shrink();
    }

    fn get_position(&self) -> (usize, usize) {
        self.position
    }

    fn get_corners(&self) -> ((usize, usize), (usize, usize)) {
        let x = self.size.0 + self.position.0;
        let y = self.size.1 + self.position.1;
        (self.position, (x, y))
    }

    fn scroll_cursor(&mut self) {
        let cursor = self.cursor.clone();

        cursor.borrow_mut().scroll(self);
        
    }

    fn get_status(&self) -> (String, String) {
        self.mode.borrow().update_status(self)
    }

<<<<<<< HEAD
    pub fn get_mode(&self, name: &str) -> Option<Rc<RefCell<dyn Mode<B>>>> {
        self.modes.get(name).map(|m| m.clone())
    }

    pub fn set_mode(&mut self, name: &str) {
=======
    fn change_mode(&mut self, name: &str) {
>>>>>>> ca9d48ff
        if let Some(mode) = self.get_mode(name) {
            self.mode = mode;
        }
    }

<<<<<<< HEAD
    fn get_byte_offset(&self) -> usize {
        let (x, mut y) = self.cursor.borrow().get_cursor();
        while y > self.contents.line_count() {
            y = y.saturating_sub(1);
        }
        let line_pos = self.contents.line_start_byte(y).unwrap_or(0);
        let row_pos = x;

        let byte_pos = line_pos + row_pos;

        byte_pos
    }

    pub fn insert_newline(&mut self) {
        self.insert_char('\n');
        let mut cursor = self.cursor.borrow_mut();

        cursor.move_cursor(Direction::Down, 1, self.borrow_buffer());
        cursor.set_cursor(CursorMove::ToStart, CursorMove::Nothing, self.borrow_buffer(), (0,0));
    }

    ///TODO: add check to make sure we have a valid byte range
    pub fn delete_char(&mut self) {
        self.set_changed(true);
        let byte_pos = self.get_byte_offset();

        if byte_pos >= self.contents.byte_len() {
            return;
        }

        self.contents.delete(byte_pos, byte_pos.saturating_add(1));
    }

    ///TODO: add check to make sure we have a valid byte range
    pub fn backspace(&mut self) {
        self.set_changed(true);
        let byte_pos = self.get_byte_offset();
        let mut go_up = false;

        if self.borrow_buffer().get_byte(byte_pos.saturating_sub(1)) == Some(b'\n') {
            go_up = true;
        }

        if byte_pos == 0 {
            return;
        }

        let mut cursor = self.cursor.borrow_mut();

        if go_up {
            cursor.move_cursor(Direction::Up, 1, self.borrow_buffer());
            cursor.set_cursor(CursorMove::ToEnd, CursorMove::Nothing, self.borrow_buffer(), (0, 1));
        }
        else {
            cursor.move_cursor(Direction::Left, 1, self.borrow_buffer());
        }
        

        self.contents.delete(byte_pos.saturating_sub(1), byte_pos);
    }

    pub fn insert_char(&mut self, c: char) {
        self.set_changed(true);
        let byte_pos = self.get_byte_offset();
        let c = c.to_string();
        if self.contents.len() == 0 {
            self.contents.insert(0, &c);
            return;
        }
        let byte_pos = if byte_pos >= self.contents.byte_len() {
            self.contents.byte_len()
        } else {
            byte_pos
        };
        self.contents.insert(byte_pos, &c);
    }

    pub fn run_command(&mut self, command: &str) {
=======

    fn run_command(&mut self, command: &str) {
>>>>>>> ca9d48ff
        let mut command_args = command.split_whitespace();
        let command = command_args.next().unwrap_or("");
        match command {
            "q" => {
                if self.changed {
                } else {
                    self.close();
                }
            },
            "w" => {
                if let Some(file_name) = command_args.next() {
                    self.file_name = Some(PathBuf::from(file_name));
                }

                self.save_buffer();
            },
            "w!" => {
                if let Some(file_name) = command_args.next() {
                    self.file_name = Some(PathBuf::from(file_name));
                }

                self.save_buffer();
            },
            "wq" => {
                self.save_buffer();
                self.close();
            },
            "q!" => {
                self.close();
            },
            "move" => {
                let direction = command_args.next();
                let direction = match direction {
                    Some("up") => Direction::Up,
                    Some("down") => Direction::Down,
                    Some("left") => Direction::Left,
                    Some("right") => Direction::Right,
                    Some("line_start") => Direction::LineStart,
                    Some("line_end") => Direction::LineEnd,
                    Some("file_top") => Direction::FileTop,
                    Some("file_bottom") => Direction::FileBottom,
                    Some("page_up") => Direction::PageUp,
                    Some("page_down") => Direction::PageDown,
                    _ => panic!("Invalid direction"),
                };

                let amount = command_args.next().unwrap_or("1").parse::<usize>().unwrap_or(1);

                match direction {
                    Direction::FileBottom | Direction::FileTop | Direction::PageUp | Direction::PageDown => {
                        let cursor = self.cursor.borrow();
                        self.jump_table.add(*cursor);
                    },
                    _ => {},
                }

                self.cursor.borrow_mut().move_cursor(direction, amount, self);
            },
            "mode" => {
                let mode = command_args.next().unwrap_or("Normal");
                self.change_mode(mode);
            },
            "jump" => {
                if let Some(jump) = command_args.next() {
                    match jump {
                        "next" => {
                            let mut cursor = self.cursor.borrow_mut();
                            if let Some(new_cursor) = self.jump_table.next_jump() {
                                *cursor = new_cursor;
                            }
                        },
                        "prev" => {
                            let mut cursor = self.cursor.borrow_mut();
                            if let Some(new_cursor) = self.jump_table.prev_jump() {
                                *cursor = new_cursor;
                            }
                        },
                        other => {
                            let mut cursor = self.cursor.borrow_mut();
                            if let Some(index) = other.parse::<usize>().ok() {
                                if let Some(new_cursor) = self.jump_table.jump(index, *cursor) {
                                    *cursor = new_cursor;
                                }
                            }
                            else {
                                if let Some(new_cursor) = self.jump_table.named_jump(other, *cursor) {
                                    *cursor = new_cursor;
                                }

                            }

                        }

                    }
                }

            },
            "set_jump" => {
                let cursor = self.cursor.borrow();
                if let Some(jump) = command_args.next() {
                    self.jump_table.add_named(jump, *cursor);
                }
                else {
                    self.jump_table.add(*cursor);
                }
                
            },
            "horizontal_split" => {
                self.sender.send(Message::HorizontalSplit).expect("Failed to send message");
            },
            "vertical_split" => {
                self.sender.send(Message::VerticalSplit).expect("Failed to send message");
            },
            "qa!" => {
                self.sender.send(Message::ForceQuitAll).expect("Failed to send message");
            },
            "pane_up" => {
                self.sender.send(Message::PaneUp).expect("Failed to send message");
            },
            "pane_down" => {
                self.sender.send(Message::PaneDown).expect("Failed to send message");
            },
            "pane_left" => {
                self.sender.send(Message::PaneLeft).expect("Failed to send message");
            },
            "pane_right" => {
                self.sender.send(Message::PaneRight).expect("Failed to send message");
            },

            _ => {}
        }

    }

    fn insert_newline(&mut self) {
        self.insert_char('\n');
        let mut cursor = self.cursor.borrow_mut();

        cursor.move_cursor(Direction::Down, 1, self);
        cursor.set_cursor(CursorMove::ToStart, CursorMove::Nothing, self, (0,0));
    }

    ///TODO: add check to make sure we have a valid byte range
    fn delete_char(&mut self) {
        self.set_changed(true);
        let byte_pos = self.get_byte_offset();

        if byte_pos >= self.contents.byte_len() {
            return;
        }

        self.contents.delete(byte_pos..byte_pos.saturating_add(1));
    }

    ///TODO: add check to make sure we have a valid byte range
    fn backspace_char(&mut self) {
        self.set_changed(true);
        let byte_pos = self.get_byte_offset();
        let mut go_up = false;

        if self.borrow_buffer().bytes().nth(byte_pos.saturating_sub(1)) == Some(b'\n') {
            go_up = true;
        }

        if byte_pos == 0 {
            return;
        }

        let mut cursor = self.cursor.borrow_mut();

        if go_up {
            cursor.move_cursor(Direction::Up, 1, self);
            cursor.set_cursor(CursorMove::ToEnd, CursorMove::Nothing, self, (0, 1));
        }
        else {
            cursor.move_cursor(Direction::Left, 1, self);
        }
        

        self.contents.delete(byte_pos.saturating_sub(1)..byte_pos);
    }

    fn insert_char(&mut self, c: char) {
        self.set_changed(true);
        let byte_pos = self.get_byte_offset();
        let c = c.to_string();
        if self.contents.chars().count() == 0 {
            self.contents.insert(0, c);
            return;
        }
        let byte_pos = if byte_pos >= self.contents.byte_len() {
            self.contents.byte_len()
        } else {
            byte_pos
        };
        self.contents.insert(byte_pos, c);
    }

    fn insert_str(&mut self, s: &str) {
        self.set_changed(true);
        let byte_pos = self.get_byte_offset();
        if self.contents.chars().count() == 0 {
            self.contents.insert(0, s);
            return;
        }
        let byte_pos = if byte_pos >= self.contents.byte_len() {
            self.contents.byte_len()
        } else {
            byte_pos
        };
        self.contents.insert(byte_pos, s);
    }

    fn get_cursor(&self) -> Rc<RefCell<Cursor>> {
        self.cursor.clone()
    }

    fn get_line_count(&self) -> usize {
        let mut number_of_lines = self.contents.line_len();

        if let Some('\n') = self.contents.chars().last() {
            number_of_lines += 1;
        }
        number_of_lines
    }

    fn buffer_to_string(&self) -> String {
        self.contents.to_string()
    }

    fn get_row_len(&self, row: usize) -> Option<usize> {
        if let Some(line) = self.contents.lines().nth(row) {
            Some(line.chars().count())
        }
        else {
            None
        }
    }
}<|MERGE_RESOLUTION|>--- conflicted
+++ resolved
@@ -29,29 +29,17 @@
     PaneRight,
 }
 
-<<<<<<< HEAD
-pub struct Window<B: Buffer> {
-    size: (usize, usize),
-    contents: WindowContents,
-    active_pane: usize,
-    panes: Vec<Rc<RefCell<Pane<B>>>>,
-=======
 pub struct Window<P: Pane>{
     size: (usize, usize),
     contents: WindowContents,
     active_pane: usize,
     panes: Vec<Rc<RefCell<P>>>,
->>>>>>> ca9d48ff
     settings: Settings,
     duration: Duration,
     channels: (Sender<Message>, Receiver<Message>),
 }
 
-<<<<<<< HEAD
-impl<B: Buffer> Window<B> {
-=======
 impl<P: Pane> Window<P> {
->>>>>>> ca9d48ff
     pub fn new() -> Self {
         let settings = Settings::default();
         
@@ -450,20 +438,7 @@
         //eprintln!("x: {} y: {}", x, y);
 
         
-<<<<<<< HEAD
-        let x = {
-            if let Some(row) = self.panes[self.active_pane].borrow().borrow_buffer().get_line(y) {
-                //let len = row.len();
-                //cmp::min(x, len)
-                x
-            }
-            else {
-                x
-            }
-        } + self.panes[self.active_pane].borrow().cursor.borrow().number_line_size;
-=======
         let x = x + self.panes[self.active_pane].borrow().get_cursor().borrow().number_line_size;
->>>>>>> ca9d48ff
 
         queue!(
             self.contents,
@@ -651,11 +626,7 @@
     fn get_row_len(&self, row: usize) -> Option<usize>;
 }
 
-<<<<<<< HEAD
-pub struct Pane<B: Buffer>  {
-=======
 pub struct TextPane {
->>>>>>> ca9d48ff
     max_size: (usize, usize),
     size: (usize, usize),
     position: (usize, usize),
@@ -672,11 +643,6 @@
 }
 
 
-<<<<<<< HEAD
-impl<B: Buffer> Pane<B> {
-    pub fn new(max_size: (usize, usize), size: (usize, usize), settings: Settings, sender: Sender<Message>) -> Self {
-        let mut modes: HashMap<String, Rc<RefCell<dyn Mode<B>>>> = HashMap::new();
-=======
 impl TextPane {
 
     fn shrink(&mut self) {
@@ -751,7 +717,6 @@
 impl Pane for TextPane {
     fn new(max_size: (usize, usize), size: (usize, usize), settings: Settings, sender: Sender<Message>) -> Rc<RefCell<Self>> {
         let mut modes: HashMap<String, Rc<RefCell<dyn Mode>>> = HashMap::new();
->>>>>>> ca9d48ff
         let normal = Rc::new(RefCell::new(Normal::new()));
         <Normal as Mode<B>>::add_keybindings(&mut *normal.borrow_mut(), settings.mode_keybindings.get("Normal").unwrap().clone());
         <Normal as Mode<B>>::set_key_timeout(&mut *normal.borrow_mut(), settings.editor_settings.key_timeout);
@@ -1042,20 +1007,7 @@
         self.shrink();
     }
 
-<<<<<<< HEAD
-    pub fn get_row(&self, row: usize, offset: usize, col: usize) -> Option<String> {
-        let line = self.contents.get_line(row)?;
-        let len = cmp::min(col + offset, line.len().saturating_sub(offset));
-        if len == 0 {
-            return None;
-        }
-        Some(line.get(offset..len).unwrap().to_string())
-    }
-
-    pub fn open_file(&mut self, filename: &str) -> io::Result<()> {
-=======
     fn open_file(&mut self, filename: &str) -> io::Result<()> {
->>>>>>> ca9d48ff
         let file = std::fs::read_to_string(filename)?;
         self.contents = B::from_text(&file);
         self.file_name = Some(PathBuf::from(filename));
@@ -1068,19 +1020,7 @@
         result
     }
 
-<<<<<<< HEAD
-    pub fn borrow_buffer(&self) -> &dyn Buffer {
-        & *self.contents
-    }
-
-    pub fn borrow_buffer_mut(&mut self) -> &mut dyn Buffer {
-        &mut *self.contents
-    }
-
-    pub fn set_position(&mut self, position: (usize, usize)) {
-=======
     fn set_position(&mut self, position: (usize, usize)) {
->>>>>>> ca9d48ff
         self.position = position;
         self.shrink();
     }
@@ -1106,103 +1046,14 @@
         self.mode.borrow().update_status(self)
     }
 
-<<<<<<< HEAD
-    pub fn get_mode(&self, name: &str) -> Option<Rc<RefCell<dyn Mode<B>>>> {
-        self.modes.get(name).map(|m| m.clone())
-    }
-
-    pub fn set_mode(&mut self, name: &str) {
-=======
     fn change_mode(&mut self, name: &str) {
->>>>>>> ca9d48ff
         if let Some(mode) = self.get_mode(name) {
             self.mode = mode;
         }
     }
 
-<<<<<<< HEAD
-    fn get_byte_offset(&self) -> usize {
-        let (x, mut y) = self.cursor.borrow().get_cursor();
-        while y > self.contents.line_count() {
-            y = y.saturating_sub(1);
-        }
-        let line_pos = self.contents.line_start_byte(y).unwrap_or(0);
-        let row_pos = x;
-
-        let byte_pos = line_pos + row_pos;
-
-        byte_pos
-    }
-
-    pub fn insert_newline(&mut self) {
-        self.insert_char('\n');
-        let mut cursor = self.cursor.borrow_mut();
-
-        cursor.move_cursor(Direction::Down, 1, self.borrow_buffer());
-        cursor.set_cursor(CursorMove::ToStart, CursorMove::Nothing, self.borrow_buffer(), (0,0));
-    }
-
-    ///TODO: add check to make sure we have a valid byte range
-    pub fn delete_char(&mut self) {
-        self.set_changed(true);
-        let byte_pos = self.get_byte_offset();
-
-        if byte_pos >= self.contents.byte_len() {
-            return;
-        }
-
-        self.contents.delete(byte_pos, byte_pos.saturating_add(1));
-    }
-
-    ///TODO: add check to make sure we have a valid byte range
-    pub fn backspace(&mut self) {
-        self.set_changed(true);
-        let byte_pos = self.get_byte_offset();
-        let mut go_up = false;
-
-        if self.borrow_buffer().get_byte(byte_pos.saturating_sub(1)) == Some(b'\n') {
-            go_up = true;
-        }
-
-        if byte_pos == 0 {
-            return;
-        }
-
-        let mut cursor = self.cursor.borrow_mut();
-
-        if go_up {
-            cursor.move_cursor(Direction::Up, 1, self.borrow_buffer());
-            cursor.set_cursor(CursorMove::ToEnd, CursorMove::Nothing, self.borrow_buffer(), (0, 1));
-        }
-        else {
-            cursor.move_cursor(Direction::Left, 1, self.borrow_buffer());
-        }
-        
-
-        self.contents.delete(byte_pos.saturating_sub(1), byte_pos);
-    }
-
-    pub fn insert_char(&mut self, c: char) {
-        self.set_changed(true);
-        let byte_pos = self.get_byte_offset();
-        let c = c.to_string();
-        if self.contents.len() == 0 {
-            self.contents.insert(0, &c);
-            return;
-        }
-        let byte_pos = if byte_pos >= self.contents.byte_len() {
-            self.contents.byte_len()
-        } else {
-            byte_pos
-        };
-        self.contents.insert(byte_pos, &c);
-    }
-
-    pub fn run_command(&mut self, command: &str) {
-=======
 
     fn run_command(&mut self, command: &str) {
->>>>>>> ca9d48ff
         let mut command_args = command.split_whitespace();
         let command = command_args.next().unwrap_or("");
         match command {
