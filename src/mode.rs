--- conflicted
+++ resolved
@@ -11,19 +11,11 @@
 
     fn get_name(&self) -> String;
 
-<<<<<<< HEAD
-    fn process_keypress(&mut self, key: KeyEvent, pane: &mut Pane<B>) -> io::Result<bool>;
-
-    fn change_mode(&mut self, name: &str, pane: &mut Pane<B>);
-
-    fn update_status(&self, pane: &Pane<B>) -> (String, String);
-=======
     fn process_keypress(&mut self, key: KeyEvent, pane: &mut dyn Pane) -> io::Result<bool>;
 
     fn change_mode(&mut self, name: &str, pane: &mut dyn Pane);
 
     fn update_status(&self, pane: &dyn Pane) -> (String, String);
->>>>>>> ca9d48ff
 
     fn add_keybindings(&mut self, bindings: HashMap<Keys, String>);
 
@@ -31,11 +23,7 @@
 
     fn flush_key_buffer(&mut self);
 
-<<<<<<< HEAD
-    fn execute_command(&mut self, command: &str, pane: &mut Pane<B>);
-=======
     fn execute_command(&mut self, command: &str, pane: &mut dyn Pane);
->>>>>>> ca9d48ff
 
     fn refresh(&mut self);
 
@@ -89,11 +77,7 @@
         }
     }
 
-<<<<<<< HEAD
-    fn execute_command(&mut self, command: &str, pane: &mut Pane<B>) {
-=======
     fn execute_command(&mut self, command: &str, pane: &mut dyn Pane) {
->>>>>>> ca9d48ff
         match command {
             "left" => {
                 pane.run_command(&format!("move left {}", self.number_buffer));
@@ -161,13 +145,8 @@
 
     }
 
-<<<<<<< HEAD
-    fn process_keypress(&mut self, key: KeyEvent, pane: &mut Pane<B>) -> io::Result<bool> {
-        <Normal as Mode<B>>::refresh(self);
-=======
     fn process_keypress(&mut self, key: KeyEvent, pane: &mut dyn Pane) -> io::Result<bool> {
         self.refresh();
->>>>>>> ca9d48ff
 
         match key {
             KeyEvent {
@@ -268,23 +247,14 @@
         }
     }
 
-<<<<<<< HEAD
-    fn change_mode(&mut self, name: &str, pane: &mut Pane<B>) {
-=======
     fn change_mode(&mut self, name: &str, pane: &mut dyn Pane) {
->>>>>>> ca9d48ff
 
         pane.change_mode(name);
 
     }
 
-<<<<<<< HEAD
-    fn update_status(&self, pane: &Pane<B>) -> (String, String) {
-        let (row, col) = pane.cursor.borrow().get_cursor();
-=======
     fn update_status(&self, pane: &dyn Pane) -> (String, String) {
         let (row, col) = pane.get_cursor().borrow().get_cursor();
->>>>>>> ca9d48ff
         let mut first = format!("Normal {}:{}", col + 1, row + 1);
         if !self.number_buffer.is_empty() {
             first.push_str(&format!(" {}", self.number_buffer));
@@ -327,14 +297,9 @@
         }
     }
 
-<<<<<<< HEAD
-    fn move_cursor<B>(&self, direction: KeyCode, pane: &mut Pane<B>) -> io::Result<bool>  where B: Buffer {
-        let cursor = &mut pane.cursor.borrow_mut();
-=======
     fn move_cursor(&self, direction: KeyCode, pane: &mut dyn Pane) -> io::Result<bool> {
         let cursor = pane.get_cursor();
         let mut cursor = cursor.borrow_mut();
->>>>>>> ca9d48ff
         let direction = match direction {
             KeyCode::Up => Direction::Up,
             KeyCode::Down => Direction::Down,
@@ -347,21 +312,6 @@
         Ok(true)
     }
 
-<<<<<<< HEAD
-    fn insert_newline<B>(&self, pane: &mut Pane<B>) -> io::Result<bool> where B: Buffer {
-        pane.insert_newline();
-        Ok(true)
-    }
-    fn delete_char<B>(&self, pane: &mut Pane<B>) -> io::Result<bool> where B: Buffer {
-        pane.delete_char();
-        Ok(true)
-    }
-    fn backspace<B>(&self, pane: &mut Pane<B>) -> io::Result<bool> where B: Buffer {
-        pane.backspace();
-        Ok(true)
-    }
-    fn insert_char<B>(&self, pane: &mut Pane<B>, c: char) -> io::Result<bool> where B: Buffer {
-=======
     fn insert_newline(&self, pane: &mut dyn Pane) -> io::Result<bool> {
         pane.insert_newline();
         Ok(true)
@@ -375,7 +325,6 @@
         Ok(true)
     }
     fn insert_char(&self, pane: &mut dyn Pane, c: char) -> io::Result<bool> {
->>>>>>> ca9d48ff
         pane.insert_char(c);
         let cursor = pane.get_cursor();
         let mut cursor = cursor.borrow_mut();
@@ -409,11 +358,7 @@
         }
     }
 
-<<<<<<< HEAD
-    fn execute_command(&mut self, command: &str, pane: &mut Pane<B>) {
-=======
     fn execute_command(&mut self, command: &str, pane: &mut dyn Pane) {
->>>>>>> ca9d48ff
         match command {
             "left" => {
                 pane.run_command("move left 1");
@@ -451,13 +396,8 @@
         }
     }
     
-<<<<<<< HEAD
-    fn process_keypress(&mut self, key: KeyEvent, pane: &mut Pane<B>) -> io::Result<bool> {
-        <Insert as Mode<B>>::refresh(self);
-=======
     fn process_keypress(&mut self, key: KeyEvent, pane: &mut dyn Pane) -> io::Result<bool> {
         self.refresh();
->>>>>>> ca9d48ff
         
         match key {
             KeyEvent {
@@ -506,23 +446,14 @@
 
     }
 
-<<<<<<< HEAD
-    fn change_mode(&mut self, name: &str, pane: &mut Pane<B>) {
-=======
     fn change_mode(&mut self, name: &str, pane: &mut dyn Pane) {
->>>>>>> ca9d48ff
             
         pane.change_mode(name);
     
     }
 
-<<<<<<< HEAD
-    fn update_status(&self, pane: &Pane<B>) -> (String, String) {
-        let (row, col) = pane.cursor.borrow().get_cursor();
-=======
     fn update_status(&self, pane: &dyn Pane) -> (String, String) {
         let (row, col) = pane.get_cursor().borrow().get_cursor();
->>>>>>> ca9d48ff
         let first = format!("Insert {}:{}", col + 1, row + 1);
 
         let mut second = String::new();
@@ -564,22 +495,14 @@
         "Command".to_string()
     }
 
-<<<<<<< HEAD
-    fn update_status(&self, _pane: &Pane<B>) -> (String, String) {
-=======
     fn update_status(&self, _pane: &dyn Pane) -> (String, String) {
->>>>>>> ca9d48ff
         let first = format!(":{}", self.command);
         let second = String::new();
 
         (first, second)
     }
 
-<<<<<<< HEAD
-    fn change_mode(&mut self, name: &str, pane: &mut Pane<B>) {
-=======
     fn change_mode(&mut self, name: &str, pane: &mut dyn Pane) {
->>>>>>> ca9d48ff
         self.command.clear();
         self.edit_pos = 0;
         pane.change_mode(name);
@@ -605,11 +528,7 @@
     }
 
 
-<<<<<<< HEAD
-    fn execute_command(&mut self, command: &str, pane: &mut Pane<B>) {
-=======
     fn execute_command(&mut self, command: &str, pane: &mut dyn Pane) {
->>>>>>> ca9d48ff
         match command {
             "left" => {
                 self.edit_pos = self.edit_pos.saturating_sub(1);
@@ -635,13 +554,8 @@
         }
     }
 
-<<<<<<< HEAD
-    fn process_keypress(&mut self, key: KeyEvent, pane: &mut Pane<B>) -> io::Result<bool> {
-        <Command as Mode<B>>::refresh(self);
-=======
     fn process_keypress(&mut self, key: KeyEvent, pane: &mut dyn Pane) -> io::Result<bool> {
         self.refresh();
->>>>>>> ca9d48ff
 
         match key {
             KeyEvent {
